--- conflicted
+++ resolved
@@ -8,7 +8,6 @@
 
 use crate::schema;
 
-<<<<<<< HEAD
 pub type WorkerFunction = fn(Receiver<(usize, String)>, schema::Schema) -> Vec<Result<ProcessedLine, ProcessedLine>>;
 
 #[derive(Debug)]
@@ -21,17 +20,6 @@
     pub line_number: usize,
     pub line_content: String,
 }
-=======
-pub type WorkerFunction =
-    fn(Receiver<(usize, String)>, schema::Schema) -> Vec<Result<ProcessedLine, ProcessedLine>>;
-type LineNumberAndText = (usize, String);
-
-#[derive(Debug)]
-pub struct ProcessedLine {
-    pub line: usize,
-    pub message: String,
-}
->>>>>>> cc701225
 
 #[derive(Clone)]
 pub struct ParserConfig {
@@ -41,22 +29,14 @@
     //pub fn_worker: Option<WorkerFunction>,
     //#[deprecated]
     //pub n_workers: usize,
+    //#[deprecated]
+    //pub fn_worker: Option<WorkerFunction>,
+    //#[deprecated]
+    //pub n_workers: usize,
     // TODO: add more configuration options. result_file_path, error_file_path, result_type, ...
 }
-<<<<<<< HEAD
 
 struct FileBuffer<R: BufRead> {
-=======
-
-pub struct Parser {
-    config: ParserConfig,
-    schema: schema::Schema,
-    lines_with_separator: LinesWithSeparator<BufReader<File>>,
-}
-
-#[derive(Clone)]
-struct LinesWithSeparator<R: BufRead> {
->>>>>>> cc701225
     reader: R,
     current_line: usize,
     newline_characters: Vec<u8>,
@@ -64,7 +44,6 @@
     finished: bool,
 }
 
-<<<<<<< HEAD
 pub struct Parser {
     pub config: ParserConfig,
     pub schema: schema::Schema,
@@ -73,16 +52,6 @@
 
 impl<R: BufRead> FileBuffer<R> {
     fn new(reader: R, newline_characters: String) -> Self {
-=======
-pub struct ProcessedLinesIterator {
-    lines_with_separator: LinesWithSeparator<BufReader<File>>,
-    schema: schema::Schema,
-    current_line: usize,
-}
-
-impl<R: BufRead> LinesWithSeparator<R> {
-    fn new(reader: R, separator: String) -> Self {
->>>>>>> cc701225
         Self {
             reader,
             current_line: 0,
@@ -101,11 +70,7 @@
             return None;
         }
 
-<<<<<<< HEAD
         let newline_characters_str = match String::from_utf8(self.newline_characters.to_owned()) {
-=======
-        let separator_str = match String::from_utf8(self.separator.to_owned()) {
->>>>>>> cc701225
             Ok(v) => v,
             Err(e) => return Some(Err(std::io::Error::new(std::io::ErrorKind::InvalidData, e))),
         };
@@ -115,21 +80,12 @@
         while let Some(ch) = chars.next() {
             if ch == '\\' {
                 match chars.next() {
-<<<<<<< HEAD
                     Some('n') => newline_characters_bytes.push(b'\n'),
                     Some('r') => newline_characters_bytes.push(b'\r'),
                     Some('t') => newline_characters_bytes.push(b'\t'),
                     Some('f') => newline_characters_bytes.push(b'\x0C'),
                     Some('0') => newline_characters_bytes.push(0),
                     Some(other) => newline_characters_bytes.push(other as u8),
-=======
-                    Some('n') => separator_bytes.push(b'\n'),
-                    Some('r') => separator_bytes.push(b'\r'),
-                    Some('t') => separator_bytes.push(b'\t'),
-                    Some('f') => separator_bytes.push(b'\x0C'),
-                    Some('0') => separator_bytes.push(0),
-                    Some(other) => separator_bytes.push(other as u8),
->>>>>>> cc701225
                     None => break,
                 }
             } else {
@@ -175,66 +131,17 @@
     }
 }
 
-<<<<<<< HEAD
 impl Parser {
     pub fn new(config: ParserConfig) -> Result<Self, Error> {
-=======
-impl IntoIterator for Parser {
-    type Item = Result<ProcessedLine, ProcessedLine>;
-    type IntoIter = ProcessedLinesIterator;
-
-    fn into_iter(self) -> Self::IntoIter {
-        ProcessedLinesIterator {
-            lines_with_separator: self.lines_with_separator,
-            schema: self.schema,
-            current_line: 0,
-        }
-    }
-}
-
-impl Iterator for ProcessedLinesIterator {
-    type Item = Result<ProcessedLine, ProcessedLine>;
-
-    fn next(&mut self) -> Option<Self::Item> {
-        // TODO: Enhance to handle line validation in parallel using rayon or async mechanisms.
-        self.lines_with_separator.next().map(|line| match line {
-            Ok(line) => {
-                self.current_line += 1;
-                let line_number = self.current_line;
-
-                match Parser::validate_line(&self.schema, line_number, line.to_owned()) {
-                    Ok(_) => Ok(ProcessedLine {
-                        line: line_number,
-                        message: line,
-                    }),
-                    Err(err) => Err(err),
-                }
-            }
-            Err(err) => Err(ProcessedLine {
-                line: 0,
-                message: format!("{}", err),
-            }),
-        })
-    }
-}
-
-impl Parser {
-    pub fn new(config: ParserConfig) -> Self {
->>>>>>> cc701225
         let file = File::open(&config.file_path).context("Failed to open file");
         let file = match file {
             Ok(file) => file,
             Err(err) => {
-<<<<<<< HEAD
                 return Err(err);
-=======
-                todo!("Handle error: {}", err);
->>>>>>> cc701225
             }
         };
         let reader = BufReader::new(file);
 
-<<<<<<< HEAD
         let schema = schema::Schema::new(&config.file_schema);
         let schema = match schema {
             Ok(schema) => schema,
@@ -252,276 +159,17 @@
 
     pub fn lines(&mut self) -> impl Iterator<Item = Result<ReadLine, std::io::Error>> + '_ {
         std::iter::from_fn(move || self.file_buffer.next())
-=======
-        let schema = schema::Schema::load(&config.file_schema);
-        let schema = match schema {
-            Ok(schema) => schema,
-            Err(err) => {
-                todo!("Handle error: {}", err);
-            }
-        };
-
-        let schema_line_separator = schema.get_line_separator();
-
-        let lines_with_separator = LinesWithSeparator::new(reader, schema_line_separator);
-
-        Self {
-            config,
-            schema,
-            lines_with_separator,
-        }
-    }
-
-    pub fn parser_all(&mut self, n_workers: usize) -> Result<(), Vec<ProcessedLine>> {
-        let (sender, receiver): (Sender<LineNumberAndText>, Receiver<LineNumberAndText>) =
-            unbounded();
-        let mut handles = vec![];
-        for _ in 0..n_workers {
-            let receiver = receiver.clone();
-            let schema = self.schema.clone();
-
-            //match self.config.fn_worker {
-            //    Some(fn_worker_handle) => {
-            //        handles.push(thread::spawn(move || fn_worker_handle(receiver, schema)));
-            //    }
-            //    None => {
-                    handles.push(thread::spawn(move || Self::worker_handle(receiver, schema)));
-            //    }
-            //}
-        }
-
-        let lines = &mut self.lines_with_separator;
-
-        let mut line_number = 1;
-        for line_result in lines {
-            let line_text = line_result.context("Failed to read line");
-            let line_text = match line_text {
-                Ok(line_text) => line_text,
-                Err(err) => {
-                    return Err(vec![ProcessedLine {
-                        line: line_number,
-                        message: format!("{}", err),
-                    }]);
-                }
-            };
-
-            let result = sender
-                .send((line_number, line_text.to_owned()))
-                .context("Failed to send line to worker thread");
-            match result {
-                Ok(_) => {}
-                Err(err) => {
-                    return Err(vec![ProcessedLine {
-                        line: line_number,
-                        message: format!("{}", err),
-                    }]); // TODO: Add optional if the first error should stop processing other lines. (ParserConfig)
-                }
-            }
-
-            line_number += 1;
-        }
-        drop(sender);
-
-        let mut return_errors: Vec<ProcessedLine> = Vec::new();
-        for handle in handles {
-            let results = handle.join().expect("Failed to join thread");
-            for result in results {
-                match result {
-                    Ok(_) => {}
-                    Err(v) => {
-                        return_errors.push(ProcessedLine {
-                            line: v.line,
-                            message: v.message,
-                        });
-                    }
-                }
-            }
-        }
-
-        if !return_errors.is_empty() {
-            return Err(return_errors);
-        }
-
-        Ok(())
-    }
-
-    fn worker_handle(
-        receiver: Receiver<LineNumberAndText>,
-        schema: schema::Schema,
-    ) -> Vec<Result<ProcessedLine, ProcessedLine>> {
-        let mut results: Vec<Result<ProcessedLine, ProcessedLine>> = vec![];
-
-        for (line_number, line_text) in receiver {
-            let result = Self::validate_line(&schema, line_number, line_text);
-            results.push(result);
-        }
-
-        results
->>>>>>> cc701225
     }
 
     pub fn iter_mut(&mut self) -> impl Iterator<Item = Result<ProcessedLine, ProcessedLine>> + '_ {
         let schema = self.schema.clone();
 
-<<<<<<< HEAD
         self.lines().map(move |result_read_line| {
             let read_line = match result_read_line {
                 Ok(read_line) => read_line,
                 Err(err) => {
                     return Err(ProcessedLine { line_number: 0, message: format!("{:?}", err) });
                 }
-=======
-                    <cell name="Foo" length="5">
-                        <format type="regex" pattern=".*"/>
-                        <linecondition><match type="string" pattern="H"/></linecondition>
-                    </cell>
-                */
-                match Self::validate_cell(cell_line_condition, line_text) {
-                    Ok(_) => {}
-                    Err(_) => {
-                        continue;
-                    }
-                }
-
-                // Check if the line condition is met
-                // TODO: Add support for other linecondition types (e.g. regex, number, ...)
-                if cell_line_condition.linecondition_type.is_none()
-                    || cell_line_condition.linecondition_type == Some("string".to_string())
-                {
-                    line_condition_met =
-                        cell_value == cell_line_condition.linecondition_pattern.as_ref().unwrap();
-                } else {
-                    todo!("Line condition type not implemented yet");
-                }
-            }
-            if line_condition_met {
-                match_line_name = line_name;
-                break;
-            }
-        }
-
-        if match_line_name.is_empty() {
-            // Get only the first line without conditions.
-            // If there is more than one line without conditions, in that case it should return None.
-            return schema.get_first_line_without_condition();
-        }
-
-        schema.get_line_by_linetype(match_line_name)
-    }
-
-    fn validate_line(
-        schema: &crate::Schema,
-        line_number: usize,
-        line_text: String,
-    ) -> Result<ProcessedLine, ProcessedLine> {
-        let schema_lines_with_condition: Vec<(String, Vec<schema::Cell>)> =
-            schema.get_line_conditions().to_owned();
-
-        if schema.get_schema_type() == "fixedwidthschema" {
-            // Find the line type that matches the line condition (from schema)
-            let match_line_name: Option<Line> = Parser::find_matching_schema_line_type(
-                &line_text,
-                &schema_lines_with_condition,
-                schema.clone(),
-            );
-
-            let match_line_name: Line = match match_line_name {
-                Some(line) => line,
-                None => {
-                    return Err(ProcessedLine {
-                        line: line_number,
-                        message: "[err:001]|line|no match found for schema line type".to_string(),
-                    });
-                    // TODO: Add optional if the first error should stop processing other lines. (ParserConfig)
-                }
-            };
-
-            // Validate maxlength of the line
-            if match_line_name.maxlength > 0 && line_text.len() != match_line_name.maxlength {
-                return Err(ProcessedLine {
-                    line: line_number,
-                    message: format!(
-                        "[err:002]|line|maxlength|the line has length {} but was expected {}",
-                        line_text.len(),
-                        match_line_name.maxlength
-                    ),
-                });
-                // TODO: Add optional if the first error should stop processing other lines. (ParserConfig)
-            }
-
-            // Validate each cell in the line
-            let mut first_error: Option<String> = None;
-            for cell in match_line_name.cell {
-                match Self::validate_cell(&cell, &line_text) {
-                    Ok(_) => {}
-                    Err(err) => {
-                        first_error = err.to_string().into();
-                        break; // TODO: Add optional if the first error should stop processing other cells. (ParserConfig)
-                    }
-                }
-            }
-
-            if first_error.is_some() {
-                return Err(ProcessedLine {
-                    line: line_number,
-                    message: first_error.unwrap_or("Unknown error".to_string()),
-                });
-                // TODO: Add optional if the first error should stop processing other lines. (ParserConfig)
-            }
-
-            Ok(ProcessedLine {
-                line: line_number,
-                message: line_text,
-            })
-        } else if schema.get_schema_type() == "delimitedschema" {
-            todo!("Delimited schema not implemented yet");
-        } else if schema.get_schema_type() == "csvschema" {
-            todo!("CSV schema not implemented yet");
-        } else {
-            todo!("Schema type not implemented yet");
-        }
-    }
-
-    fn validate_cell(cell: &schema::Cell, line_text: &str) -> Result<(), String> {
-        let cell_name = &cell.name;
-        let mut cell_alignment = cell.alignment.to_owned();
-        let cell_padcharacter = &cell.padcharacter;
-
-        let cell_value: Option<&str> = line_text.get(cell.start..cell.end);
-        let cell_value = match cell_value {
-            Some(cell_value) => cell_value,
-            None => {
-                return Err(format!(
-                    "[err:003]|{}|invalid range [{}]-[{}]",
-                    cell_name, cell.start, cell.end
-                ));
-            }
-        };
-        if let Some(format) = &cell.format {
-            if cell_alignment.is_empty() && format.ctype == "number" {
-                cell_alignment = "right".to_string();
-            } else if cell_alignment.is_empty() {
-                cell_alignment = "left".to_string();
-            }
-
-            let cell_value = match cell_alignment.as_str() {
-                "right" => {
-                    let cell_padcharacter_vec: Vec<char> = cell_padcharacter.chars().collect();
-                    let cell_padcharacter_slice: &[char] = &cell_padcharacter_vec;
-                    cell_value.trim_start_matches(cell_padcharacter_slice)
-                }
-                "left" => {
-                    let cell_padcharacter_vec: Vec<char> = cell_padcharacter.chars().collect();
-                    let cell_padcharacter_slice: &[char] = &cell_padcharacter_vec;
-                    cell_value.trim_end_matches(cell_padcharacter_slice)
-                }
-                "center" => {
-                    let cell_padcharacter_vec: Vec<char> = cell_padcharacter.chars().collect();
-                    let cell_padcharacter_slice: &[char] = &cell_padcharacter_vec;
-                    cell_value.trim_matches(cell_padcharacter_slice)
-                }
-                _ => cell_value,
->>>>>>> cc701225
             };
 
             let result: Result<ProcessedLine, ProcessedLine> =
