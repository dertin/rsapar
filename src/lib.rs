--- conflicted
+++ resolved
@@ -2,29 +2,13 @@
 mod parser;
 mod schema;
 
-<<<<<<< HEAD
 use anyhow::Error;
-=======
->>>>>>> cc701225
 pub use decimal_format::*;
 pub use parser::*;
 pub use schema::*;
 
-<<<<<<< HEAD
 pub fn parser(config: parser::ParserConfig) -> Result<Parser, Error> {
     parser::Parser::new(config)
-=======
-pub fn parser_all(
-    config: parser::ParserConfig,
-    n_workers: usize,
-) -> Result<(), Vec<ProcessedLine>> {
-    parser::Parser::new(config).parser_all(n_workers)
-}
-
-pub fn parser(config: parser::ParserConfig) -> ProcessedLinesIterator {
-    let parser = parser::Parser::new(config);
-    parser.into_iter()
->>>>>>> cc701225
 }
 
 #[cfg(test)]
@@ -40,17 +24,11 @@
     #[test]
     fn test_fixedwidthschema() {
         let schema: schema::Schema =
-<<<<<<< HEAD
             schema::Schema::new("./example/fixedwidth_schema.xml").expect("Failed to load schema");
 
-=======
-            schema::Schema::load("./example/schema.xml").expect("Failed to load schema");
-        
->>>>>>> cc701225
         assert!(schema.fixedwidthschema.is_some());
     }
     #[test]
-<<<<<<< HEAD
     fn test_parser() {
         let config = crate::ParserConfig {
             file_path: "./example/fixedwidth_data.txt".to_string(),
@@ -174,40 +152,6 @@
                     println!("{:?}", processed_line);
                 }
             });
-=======
-    fn test_parser_all() {
-        let config = crate::ParserConfig {
-            file_path: "./example/data.txt".to_string(),
-            file_schema: "./example/schema.xml".to_string(),
-        };
-
-        let result: Result<(), Vec<ProcessedLine>> = crate::parser_all(config, 4);
-
-        match result {
-            Ok(_) => println!("All lines are processed"),
-            Err(errors) => {
-                for error in errors {
-                    println!("Error at line {}: {}", error.line, error.message);
-                }
-            }
-        }
-    }
-    #[test]
-    fn test_parser() {
-        let config = crate::ParserConfig {
-            file_path: "./example/data.txt".to_string(),
-            file_schema: "./example/schema.xml".to_string(),
-        };
-
-        let lines = crate::parser(config);
-
-        for line_result in lines {
-            match line_result {
-                Ok(processed_line) => println!("{:?}", processed_line),
-                Err(e) => eprintln!("Error processing line: {:?}", e),
-            }
-        }
->>>>>>> cc701225
     }
 
     #[test]
@@ -224,6 +168,7 @@
         let formatter = decimal_format::DecimalFormat::new(pattern).unwrap();
         assert!(formatter.validate_number("2.20,125").is_ok());
 
+
         let pattern = "';#'##0";
         let formatter = decimal_format::DecimalFormat::new(pattern).unwrap();
         assert!(formatter.validate_number(";#123").is_ok());
@@ -232,4 +177,4 @@
         let formatter = decimal_format::DecimalFormat::new(pattern).unwrap();
         assert!(formatter.validate_number("00204000.00").is_ok());
     }
-}+}
