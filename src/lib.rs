mod parser;
mod schema;
<<<<<<< HEAD
mod decimal_format;
=======
>>>>>>> 926d2dde

pub fn example() {
    let parser = parser::Parser::new(parser::ParserConfig {
        file_path: "./example/data.txt".to_string(),
        file_schema: "./example/schema.xml".to_string(),
        fn_worker: None,
        n_workers: 4,
    });
    parser.start().unwrap();
}

#[cfg(test)]
mod tests {
    use super::*;

    #[test]
    fn test_schema() {
        let schema: schema::Schema =
            schema::Schema::load("./example/schema.xml").expect("Failed to load schema");
        assert!(schema.fixedwidthschema.is_some());
    }

    #[test]
    fn test_parser() {
        let parser = parser::Parser::new(parser::ParserConfig {
            file_path: "./example/data.txt".to_string(),
            fn_worker: None,
            n_workers: 4,
            file_schema: "./example/schema.xml".to_string(),
        });
        let result = parser.start();
        assert!(result.is_ok(), "ERROR: {:?}", result.unwrap_err());
    }
<<<<<<< HEAD

    #[test]
    fn test_validate_number() {

        // in development

        // # is optional digit, 0 is required digit
        let pattern = "0,##0.00;(#,##0.000)"; 
        let formatter = decimal_format::DecimalFormat::new(pattern).unwrap();
        assert!(formatter.validate_number("2,234.56").is_ok());
        assert!(formatter.validate_number("-1,234.560").is_ok());
        assert!(formatter.validate_number("1234.56").is_ok());
        assert!(formatter.validate_number("1234").is_err());

        let pattern = "0.#0,##0";
        let formatter = decimal_format::DecimalFormat::new(pattern).unwrap();
        assert!(formatter.validate_number("2.20,125").is_ok());
        // ' is a literal character for special characters
        let pattern = "';#'##0";
        let formatter = decimal_format::DecimalFormat::new(pattern).unwrap();
        assert!(formatter.validate_number(";#123").is_ok());

        let pattern = "#######0.00";
        let formatter = decimal_format::DecimalFormat::new(pattern).unwrap();
        assert!(formatter.validate_number("00000000.00").is_ok());
        
    }

=======
>>>>>>> 926d2dde
}<|MERGE_RESOLUTION|>--- conflicted
+++ resolved
@@ -1,9 +1,6 @@
 mod parser;
 mod schema;
-<<<<<<< HEAD
 mod decimal_format;
-=======
->>>>>>> 926d2dde
 
 pub fn example() {
     let parser = parser::Parser::new(parser::ParserConfig {
@@ -37,7 +34,6 @@
         let result = parser.start();
         assert!(result.is_ok(), "ERROR: {:?}", result.unwrap_err());
     }
-<<<<<<< HEAD
 
     #[test]
     fn test_validate_number() {
@@ -65,7 +61,4 @@
         assert!(formatter.validate_number("00000000.00").is_ok());
         
     }
-
-=======
->>>>>>> 926d2dde
 }